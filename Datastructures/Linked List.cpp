#include<iostream>
using namespace std;

struct node
{
	int val;
	node *next;
};

node *start;

void insert(int x)
{
	node *t=start;
	if (start!=NULL)
	{
			while(t->next!=NULL)
		{
			t=t->next;
		}
		node *n= new node;
		t->next=n;
		n->val=x;
		n->next=NULL;
	}
	else
	{
		node *n= new node;
		n->val=x;
		n->next=NULL;
		start=n;
	}
}

void remove(int x){

	if( start == NULL ){
		cout<<"\nLinked List is empty\n";
		return ;
	}
	else if( start->val == x ){
		node *temp = start;
		start = start->next;
		delete temp;
		return ;
	}

	node *temp = start, *parent = start;

	while( temp != NULL && temp->val != x ){
		parent = temp;
		temp = temp->next;
	}

	if( temp == NULL ){
		cout <<endl <<x <<" not found in list\n";
		return ;
	}

	parent->next = temp->next;
	delete temp;
}

void search(int x)
{
	node *t= start;
	int found =0;
	while(t!=NULL)
	{
		if(t->val==x)
		{
			cout<<"\nFound";
			found=1;
			break;
		}
		t=t->next;
	}
	if(found==0)
	{
		cout<<"\nNot Found";
	}
}

void show()
{
	node *t=start;
	while(t!=NULL)
	{
		cout<<t->val<<"\t";
		t=t->next;
	}

}

int main()
{
	int choice, x;
	do
	{
		cout<<"\n1. Insert";
		cout<<"\n2. Delete";
		cout<<"\n3. Search";
		cout<<"\n4. Print";
<<<<<<< HEAD
		cout<<"\n5. Exit";
=======
		cout<<"\n0. Exit";
>>>>>>> d84aedd6
		cout<<"\n\nEnter you choice : ";
		cin>>choice; 
		switch (choice)
		{
			case 1 : 	cout<<"\nEnter the element to be inserted : ";
					 	cin>>x;;
					 	insert(x);	break;
			case 2 : 	cout<<"\nEnter the element to be removed : ";
						cin>>x;
						remove(x); 	break;
			case 3 : 	cout<<"\nEnter the element to be searched : ";
						cin>>x;
						search(x); 	break;
<<<<<<< HEAD
			case 4 : show();	break;
			case 5 : exit(0);
=======
			case 4 : 	show();	
					cout<<"\n";	break;
>>>>>>> d84aedd6
		}
	}
	while(choice!=0);

	return 0;
}<|MERGE_RESOLUTION|>--- conflicted
+++ resolved
@@ -101,11 +101,7 @@
 		cout<<"\n2. Delete";
 		cout<<"\n3. Search";
 		cout<<"\n4. Print";
-<<<<<<< HEAD
-		cout<<"\n5. Exit";
-=======
 		cout<<"\n0. Exit";
->>>>>>> d84aedd6
 		cout<<"\n\nEnter you choice : ";
 		cin>>choice; 
 		switch (choice)
@@ -119,13 +115,8 @@
 			case 3 : 	cout<<"\nEnter the element to be searched : ";
 						cin>>x;
 						search(x); 	break;
-<<<<<<< HEAD
-			case 4 : show();	break;
-			case 5 : exit(0);
-=======
 			case 4 : 	show();	
 					cout<<"\n";	break;
->>>>>>> d84aedd6
 		}
 	}
 	while(choice!=0);
