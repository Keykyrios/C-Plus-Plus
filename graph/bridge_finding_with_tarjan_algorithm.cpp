--- conflicted
+++ resolved
@@ -8,25 +8,12 @@
 #include <iostream>   //  for cout
 #include <vector>     //  for std::vector
 
-<<<<<<< HEAD
-using std::cout;
-using std::min;
-using std::vector;
-
-class Solution {
-    vector<vector<int>> graph;
-    vector<int> in_time, out_time;
-    int timer = 0;
-    vector<vector<int>> bridge;
-    vector<bool> visited;
-=======
 class Solution {
     std::vector<std::vector<int>> graph;
     std::vector<int> in_time, out_time;
     int timer = 0;
     std::vector<std::vector<int>> bridge;
     std::vector<bool> visited;
->>>>>>> 25b39a34
     void dfs(int current_node, int parent) {
         visited.at(current_node) = true;
         in_time[current_node] = out_time[current_node] = timer++;
@@ -61,13 +48,10 @@
         return bridge;
     }
 };
-<<<<<<< HEAD
-=======
 
 /**
  * Main function
  */
->>>>>>> 25b39a34
 int main() {
     Solution s1;
     int number_of_node = 5;
